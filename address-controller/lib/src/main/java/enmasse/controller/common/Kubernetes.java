package enmasse.controller.common;

import enmasse.controller.address.DestinationCluster;
import enmasse.controller.model.Destination;
import enmasse.controller.model.Instance;
import enmasse.controller.model.InstanceId;
import io.fabric8.kubernetes.api.model.ConfigMap;
import io.fabric8.kubernetes.api.model.HasMetadata;
import io.fabric8.kubernetes.api.model.KubernetesList;
import io.fabric8.kubernetes.api.model.Namespace;
import io.fabric8.kubernetes.api.model.extensions.Deployment;
import io.fabric8.openshift.client.ParameterValue;

import java.io.IOException;
import java.util.List;
import java.util.Map;
<<<<<<< HEAD
import java.util.Optional;
=======
>>>>>>> dc9c4f15
import java.util.Set;

/**
 * Interface for Kubernetes operations done by the address controller
 */
public interface Kubernetes {

    static String sanitizeName(String name) {
        return name.toLowerCase().replaceAll("[^a-z0-9]", "-");
    }

    static void addObjectLabel(KubernetesList items, String labelKey, String labelValue) {
        for (HasMetadata item : items.getItems()) {
            Map<String, String> labels = item.getMetadata().getLabels();
            labels.put(labelKey, labelValue);
            item.getMetadata().setLabels(labels);
        }
    }

    InstanceId getInstanceId();
    Kubernetes withInstance(InstanceId instance);

    List<DestinationCluster> listClusters();
    void create(HasMetadata ... resources);
    void create(KubernetesList resources);
    void delete(KubernetesList resources);
    void delete(HasMetadata ... resources);
    KubernetesList processTemplate(String templateName, ParameterValue ... parameterValues);

    Namespace createNamespace(InstanceId instance);
    List<Namespace> listNamespaces(Map<String, String> labelMap);
    void deleteNamespace(String namespace);

    void addDefaultViewPolicy(InstanceId instance);

    List<Route> getRoutes(InstanceId instanceId);

    boolean hasService(String service);
    String createInstanceSecret(InstanceId instanceId) throws IOException;

<<<<<<< HEAD
    /**
     * Operations for addresses.
     */
    Optional<Destination> getDestinationWithAddress(String address);
    Optional<Destination> getDestinationWithUuid(String uuid);
    Set<Destination> listDestinations();
    void createDestination(Destination destination);
    void deleteDestination(Destination destination);

    /**
     * Operations for instances.
     */
    Optional<Instance> getInstanceWithId(InstanceId instanceId) throws IOException;
    Optional<Instance> getInstanceWithUuid(String uuid) throws IOException;
    void createInstance(Instance instance) throws Exception;
    void deleteInstance(Instance instance);
    Set<Instance> listInstances() throws IOException;
    Instance getInstanceFromConfig(ConfigMap resource) throws IOException;

=======
    Set<Deployment> getReadyDeployments();

    boolean isDestinationReady(Destination destination);
>>>>>>> dc9c4f15
}<|MERGE_RESOLUTION|>--- conflicted
+++ resolved
@@ -1,6 +1,7 @@
 package enmasse.controller.common;
 
 import enmasse.controller.address.DestinationCluster;
+import enmasse.controller.instance.api.InstanceApi;
 import enmasse.controller.model.Destination;
 import enmasse.controller.model.Instance;
 import enmasse.controller.model.InstanceId;
@@ -14,10 +15,7 @@
 import java.io.IOException;
 import java.util.List;
 import java.util.Map;
-<<<<<<< HEAD
 import java.util.Optional;
-=======
->>>>>>> dc9c4f15
 import java.util.Set;
 
 /**
@@ -56,31 +54,9 @@
     List<Route> getRoutes(InstanceId instanceId);
 
     boolean hasService(String service);
-    String createInstanceSecret(InstanceId instanceId) throws IOException;
+    String createInstanceSecret(InstanceId instanceId);
 
-<<<<<<< HEAD
-    /**
-     * Operations for addresses.
-     */
-    Optional<Destination> getDestinationWithAddress(String address);
-    Optional<Destination> getDestinationWithUuid(String uuid);
-    Set<Destination> listDestinations();
-    void createDestination(Destination destination);
-    void deleteDestination(Destination destination);
-
-    /**
-     * Operations for instances.
-     */
-    Optional<Instance> getInstanceWithId(InstanceId instanceId) throws IOException;
-    Optional<Instance> getInstanceWithUuid(String uuid) throws IOException;
-    void createInstance(Instance instance) throws Exception;
-    void deleteInstance(Instance instance);
-    Set<Instance> listInstances() throws IOException;
-    Instance getInstanceFromConfig(ConfigMap resource) throws IOException;
-
-=======
     Set<Deployment> getReadyDeployments();
 
     boolean isDestinationReady(Destination destination);
->>>>>>> dc9c4f15
 }